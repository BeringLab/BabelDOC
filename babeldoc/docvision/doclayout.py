--- conflicted
+++ resolved
@@ -24,7 +24,7 @@
     raise
 import pymupdf
 
-import babeldoc.format.pdf.document_il.il_version_1
+import babeldoc.document_il.il_version_1
 from babeldoc.assets.assets import get_doclayout_onnx_model_path
 
 # from huggingface_hub import hf_hub_download
@@ -32,79 +32,6 @@
 logger = logging.getLogger(__name__)
 
 
-<<<<<<< HEAD
-class YoloResult:
-    """Helper class to store detection results from ONNX model."""
-
-    def __init__(self, names, boxes=None, boxes_data=None):
-        if boxes is not None:
-            self.boxes = boxes
-        else:
-            assert boxes_data is not None
-            self.boxes = [YoloBox(data=d) for d in boxes_data]
-        self.boxes.sort(key=lambda x: x.conf, reverse=True)
-        self.names = names
-
-
-class DocLayoutModel(abc.ABC):
-    @staticmethod
-    def load_onnx():
-        logger.info("Loading ONNX model...")
-        model = OnnxModel.from_pretrained()
-        return model
-
-    @staticmethod
-    def load_available():
-        return DocLayoutModel.load_onnx()
-
-    @property
-    @abc.abstractmethod
-    def stride(self) -> int:
-        """Stride of the model input."""
-
-    @abc.abstractmethod
-    def predict(self, image: bytes, imgsz: int = 1024, **kwargs) -> list[int]:
-        """
-        Predict the layout of a document page.
-
-        Args:
-            image: The image of the document page.
-            imgsz: Resize the image to this size. Must be a multiple of the stride.
-            **kwargs: Additional arguments.
-        """
-
-    @abc.abstractmethod
-    def handle_document(
-        self,
-        pages: list[babeldoc.format.pdf.document_il.il_version_1.Page],
-        mupdf_doc: pymupdf.Document,
-        translate_config,
-        save_debug_image,
-    ) -> Generator[
-        tuple[babeldoc.format.pdf.document_il.il_version_1.Page, YoloResult], None, None
-    ]:
-        """
-        Handle a document.
-        """
-
-
-class YoloBox:
-    """Helper class to store detection results from ONNX model."""
-
-    def __init__(self, data=None, xyxy=None, conf=None, cls=None):
-        if data is not None:
-            self.xyxy = data[:4]
-            self.conf = data[-2]
-            self.cls = data[-1]
-            return
-        assert xyxy is not None and conf is not None and cls is not None
-        self.xyxy = xyxy
-        self.conf = conf
-        self.cls = cls
-
-
-=======
->>>>>>> c4949469
 # 检测操作系统类型
 os_name = platform.system()
 
@@ -278,12 +205,12 @@
 
     def handle_document(
         self,
-        pages: list[babeldoc.format.pdf.document_il.il_version_1.Page],
+        pages: list[babeldoc.document_il.il_version_1.Page],
         mupdf_doc: pymupdf.Document,
         translate_config,
         save_debug_image,
     ) -> Generator[
-        tuple[babeldoc.format.pdf.document_il.il_version_1.Page, YoloResult], None, None
+        tuple[babeldoc.document_il.il_version_1.Page, YoloResult], None, None
     ]:
         for page in pages:
             translate_config.raise_if_cancelled()
